--- conflicted
+++ resolved
@@ -164,12 +164,6 @@
     content_format: str = field(default=get_env_value("CONTENT_FORMAT", "minerU", str))
     """Default content format for context extraction when processing documents."""
 
-<<<<<<< HEAD
-    # Reflection Layer Configuration
-    # ---
-    reflection: ReflectionConfig = field(default_factory=ReflectionConfig)
-    """Reflection layer configuration for answer verification and attribution."""
-=======
     # Micro Planner Configuration
     # ---
     enable_micro_planner: bool = field(
@@ -196,7 +190,6 @@
         default=get_env_value("ENABLE_REFLECTION", False, bool)
     )
     """Enable answer reflection step after generation."""
->>>>>>> 2da79ba0
 
     def __post_init__(self):
         """Post-initialization setup for backward compatibility"""
